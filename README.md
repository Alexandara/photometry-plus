<<<<<<< HEAD
version https://git-lfs.github.com/spec/v1
oid sha256:a95626fadde62b6d72aea4a4ab0f2f65a9e1d10d0780bbed0f699eb7390d9a43
size 5007
=======
# Photometry+ by Alexis Tudor 
Photometry+ is an autonomous photometry program designed for  astronomers to perform fast photometry with as much control  as they desire. This program is specifically tailored to the Great Basin Observatory telescope data, but can be adjusted to be used for other .fits files.

# Motivation
This project was created to speed up the lengthy process that is differential photometry. Doing differential photometry by hand is slow and inefficient, and it is not easy to do for beginners. With this program it becomes much simpler to do the actual process of photometry and to look inside of the program and understand what is happening.

# Build Status
Build successful

# Full Guide and Tutorials
https://docs.google.com/document/d/156hhJvwQ5JsuQsuCONkSsc4z2qmjbsZ71uLW4XOGpw8/edit?usp=sharing

# Tech used
 - astropy [![astropy](http://img.shields.io/badge/powered%20by-AstroPy-orange.svg?style=flat)](http://www.astropy.org/)
 - photutils
 - astroquery 
 - SIMBAD
 - numpy
 - matplotlib
 - Astrometry.net
 - VizieR
 - DAOFind
 - PyQT5 
 
# Features
 - Calibration of .fits data and output of calibrated .fits file
 - Autonomous detection of reference stars
 - Complete pipeline for photometry, from calibration to magnitude output
 - Autonomous magnitude and identifier for reference stars from the SIMBAD database
 - Use of astrometry.net to identify WCS for images without WCS attached
 - Plot a light curve based on photometry data
 - Expansive error calculation and correction options
 - User Interface that can be used to teach differential photometry
 
# Code Output Example
**Results file output:**   
File Name,JD,Magnitude,Error,    
DW Cnc V-20200215at080749_-25-1X1-300-V.fts,2458894.8388310187,15.65760283818426,0.37986752525236084,    
X,Reduced Chi Square: 1.20,

# Installation
This code was developed using PyCharm which can be downloaded here: https://www.jetbrains.com/pycharm/

# API Reference
SIMBAD API: https://astroquery.readthedocs.io/en/latest/simbad/simbad.html   
Astrometry.net API: http://nova.astrometry.net/api_help   
VizieR API: https://astroquery.readthedocs.io/en/latest/vizier/vizier.html   

# Example Function Calls
runPhotometry(95.685417, -0.34563889, "MainFile.fts")

runFiles(52.800196, 43.90441, "MainFolder", "DarkFolder", "BiasFolder", "FlatFolder")

# How to use the user interface:
Run the following code to start the user interface:  

import photometryuserinterface  
from PyQt5 import QtWidgets 
import sys

if __name__ == '__main__':  
    app = QtWidgets.QApplication(sys.argv) 
    controller =photometryuserinterface.Controller()  
    controller.show_home()  
    sys.exit(app.exec_())  

# How to start:
All of the functions in the program have documentation above them describing what they do.  The functions can be used separately or all at once. To do photometry on a single image, call runPhotometry. The parameters for runPhotometry are described above the function, but at its simplest it can be run with only the location of the target star in decimal degrees and the image file.   
  
To run multiple files for the same target star in a folder, use runFiles. runFiles takes in most of the same parameters as runPhotometry with the addition of dirName, which is the relative file path to the folder you wish to comb. For more detailed instructions email alexisrenee1@gmail.com with questions.
                
# Contribute
Feel free to download this project and change it to suit your needs. Credit Photometry+ if you use any part of the code.

# How to Cite Photometry+
**In Publications:**

If you use Photometry+ for work/research presented in a publication (whether directly, or as a dependency to another package), we ask that you please use the following citation:
     
     Tudor, A. 2020, Photometry+, v3.0, Github at https://github.com/Alexandara/photometry-plus

If there is no place to cite the papers, please use this acknowledgement:

     This research made use of Photometry+ at https://github.com/Alexandara/photometry-plus.
     
**In Projects:**

If you are using Photometry+ as part of a code project (e.g., affiliated packages), a useful way to acknowledge your use of Photometry+ is in your README. Use this badge: [![Generic badge](https://img.shields.io/badge/powered%20by-Photometry+-blue.svg)](https://github.com/Alexandara/photometry-plus)

**In Presentations:**

When using Photometry+ in a presentation, please include the Photometry+ logo in your presentation:
![Photometry+ Logo (2)](https://user-images.githubusercontent.com/6069321/86058691-23bf2e00-ba16-11ea-8f97-5ef990d68a4c.png)

# Credit 
This project was inspired by using the Great Basin Observatory telescope in the Great Basin National Park. Great thanks to the astropy library. This project uses a modified version of the astrometry.net client.py file.

# License 
GNU @ Alexis Tudor
[![Open Source Love svg2](https://badges.frapsoft.com/os/v2/open-source.svg?v=103)](https://github.com/ellerbrock/open-source-badges/)







>>>>>>> 41c4eb62
<|MERGE_RESOLUTION|>--- conflicted
+++ resolved
@@ -1,113 +1,3 @@
-<<<<<<< HEAD
 version https://git-lfs.github.com/spec/v1
-oid sha256:a95626fadde62b6d72aea4a4ab0f2f65a9e1d10d0780bbed0f699eb7390d9a43
-size 5007
-=======
-# Photometry+ by Alexis Tudor 
-Photometry+ is an autonomous photometry program designed for  astronomers to perform fast photometry with as much control  as they desire. This program is specifically tailored to the Great Basin Observatory telescope data, but can be adjusted to be used for other .fits files.
-
-# Motivation
-This project was created to speed up the lengthy process that is differential photometry. Doing differential photometry by hand is slow and inefficient, and it is not easy to do for beginners. With this program it becomes much simpler to do the actual process of photometry and to look inside of the program and understand what is happening.
-
-# Build Status
-Build successful
-
-# Full Guide and Tutorials
-https://docs.google.com/document/d/156hhJvwQ5JsuQsuCONkSsc4z2qmjbsZ71uLW4XOGpw8/edit?usp=sharing
-
-# Tech used
- - astropy [![astropy](http://img.shields.io/badge/powered%20by-AstroPy-orange.svg?style=flat)](http://www.astropy.org/)
- - photutils
- - astroquery 
- - SIMBAD
- - numpy
- - matplotlib
- - Astrometry.net
- - VizieR
- - DAOFind
- - PyQT5 
- 
-# Features
- - Calibration of .fits data and output of calibrated .fits file
- - Autonomous detection of reference stars
- - Complete pipeline for photometry, from calibration to magnitude output
- - Autonomous magnitude and identifier for reference stars from the SIMBAD database
- - Use of astrometry.net to identify WCS for images without WCS attached
- - Plot a light curve based on photometry data
- - Expansive error calculation and correction options
- - User Interface that can be used to teach differential photometry
- 
-# Code Output Example
-**Results file output:**   
-File Name,JD,Magnitude,Error,    
-DW Cnc V-20200215at080749_-25-1X1-300-V.fts,2458894.8388310187,15.65760283818426,0.37986752525236084,    
-X,Reduced Chi Square: 1.20,
-
-# Installation
-This code was developed using PyCharm which can be downloaded here: https://www.jetbrains.com/pycharm/
-
-# API Reference
-SIMBAD API: https://astroquery.readthedocs.io/en/latest/simbad/simbad.html   
-Astrometry.net API: http://nova.astrometry.net/api_help   
-VizieR API: https://astroquery.readthedocs.io/en/latest/vizier/vizier.html   
-
-# Example Function Calls
-runPhotometry(95.685417, -0.34563889, "MainFile.fts")
-
-runFiles(52.800196, 43.90441, "MainFolder", "DarkFolder", "BiasFolder", "FlatFolder")
-
-# How to use the user interface:
-Run the following code to start the user interface:  
-
-import photometryuserinterface  
-from PyQt5 import QtWidgets 
-import sys
-
-if __name__ == '__main__':  
-    app = QtWidgets.QApplication(sys.argv) 
-    controller =photometryuserinterface.Controller()  
-    controller.show_home()  
-    sys.exit(app.exec_())  
-
-# How to start:
-All of the functions in the program have documentation above them describing what they do.  The functions can be used separately or all at once. To do photometry on a single image, call runPhotometry. The parameters for runPhotometry are described above the function, but at its simplest it can be run with only the location of the target star in decimal degrees and the image file.   
-  
-To run multiple files for the same target star in a folder, use runFiles. runFiles takes in most of the same parameters as runPhotometry with the addition of dirName, which is the relative file path to the folder you wish to comb. For more detailed instructions email alexisrenee1@gmail.com with questions.
-                
-# Contribute
-Feel free to download this project and change it to suit your needs. Credit Photometry+ if you use any part of the code.
-
-# How to Cite Photometry+
-**In Publications:**
-
-If you use Photometry+ for work/research presented in a publication (whether directly, or as a dependency to another package), we ask that you please use the following citation:
-     
-     Tudor, A. 2020, Photometry+, v3.0, Github at https://github.com/Alexandara/photometry-plus
-
-If there is no place to cite the papers, please use this acknowledgement:
-
-     This research made use of Photometry+ at https://github.com/Alexandara/photometry-plus.
-     
-**In Projects:**
-
-If you are using Photometry+ as part of a code project (e.g., affiliated packages), a useful way to acknowledge your use of Photometry+ is in your README. Use this badge: [![Generic badge](https://img.shields.io/badge/powered%20by-Photometry+-blue.svg)](https://github.com/Alexandara/photometry-plus)
-
-**In Presentations:**
-
-When using Photometry+ in a presentation, please include the Photometry+ logo in your presentation:
-![Photometry+ Logo (2)](https://user-images.githubusercontent.com/6069321/86058691-23bf2e00-ba16-11ea-8f97-5ef990d68a4c.png)
-
-# Credit 
-This project was inspired by using the Great Basin Observatory telescope in the Great Basin National Park. Great thanks to the astropy library. This project uses a modified version of the astrometry.net client.py file.
-
-# License 
-GNU @ Alexis Tudor
-[![Open Source Love svg2](https://badges.frapsoft.com/os/v2/open-source.svg?v=103)](https://github.com/ellerbrock/open-source-badges/)
-
-
-
-
-
-
-
->>>>>>> 41c4eb62
+oid sha256:00c21030319a427f7143a4cf9edc7df517709ccf02754116ea9ff249830a8398
+size 5014